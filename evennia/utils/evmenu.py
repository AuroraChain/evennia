"""
EvMenu

This implements a full menu system for Evennia.

To start the menu, just import the EvMenu class from this module.
Example usage:

```python

    from evennia.utils.evmenu import EvMenu

    EvMenu(caller, menu_module_path,
         startnode="node1",
         cmdset_mergetype="Replace", cmdset_priority=1,
         auto_quit=True, cmd_on_exit="look", persistent=True)
```

Where `caller` is the Object to use the menu on - it will get a new
cmdset while using the Menu. The menu_module_path is the python path
to a python module containing function definitions.  By adjusting the
keyword options of the Menu() initialization call you can start the
menu at different places in the menu definition file, adjust if the
menu command should overload the normal commands or not, etc.

The `persistent` keyword will make the menu survive a server reboot.
It is `False` by default. Note that if using persistent mode, every
node and callback in the menu must be possible to be *pickled*, this
excludes e.g. callables that are class methods or functions defined
dynamically or as part of another function. In non-persistent mode
no such restrictions exist.

The menu is defined in a module (this can be the same module as the
command definition too) with function definitions:

```python

    def node1(caller):
        # (this is the start node if called like above)
        # code
        return text, options

    def node_with_other_name(caller, input_string):
        # code
        return text, options
```

Where caller is the object using the menu and input_string is the
command entered by the user on the *previous* node (the command
entered to get to this node). The node function code will only be
executed once per node-visit and the system will accept nodes with
both one or two arguments interchangeably.

The menu tree itself is available on the caller as
`caller.ndb._menutree`. This makes it a convenient place to store
temporary state variables between nodes, since this NAttribute is
deleted when the menu is exited.

The return values must be given in the above order, but each can be
returned as None as well. If the options are returned as None, the
menu is immediately exited and the default "look" command is called.

    text (str, tuple or None): Text shown at this node. If a tuple, the
        second element in the tuple is a help text to display at this
        node when the user enters the menu help command there.
    options (tuple, dict or None): (
        {'key': name,   # can also be a list of aliases. A special key is
                        # "_default", which marks this option as the default
                        # fallback when no other option matches the user input.
         'desc': description, # optional description
         'goto': nodekey,  # node to go to when chosen. This can also be a callable with
                           # caller and/or raw_string args. It must return a string
                           # with the key pointing to the node to go to.
         'exec': nodekey}, # node or callback to trigger as callback when chosen. This
                           # will execute *before* going to the next node. Both node
                           # and the explicit callback will be called as normal nodes
                           # (with caller and/or raw_string args). If the callable/node
                           # returns a single string (only), this will replace the current
                           # goto location string in-place (if a goto callback, it will never fire).
                           # Note that relying to much on letting exec assign the goto
                           # location can make it hard to debug your menu logic.
        {...}, ...)

If key is not given, the option will automatically be identified by
its number 1..N.

Example:

```python

    # in menu_module.py

    def node1(caller):
        text = ("This is a node text",
                "This is help text for this node")
        options = ({"key": "testing",
                    "desc": "Select this to go to node 2",
                    "goto": "node2",
                    "exec": "callback1"},
                   {"desc": "Go to node 3.",
                    "goto": "node3"})
        return text, options

    def callback1(caller):
        # this is called when choosing the "testing" option in node1
        # (before going to node2). If it returned a string, say 'node3',
        # then the next node would be node3 instead of node2 as specified
        # by the normal 'goto' option key above.
        caller.msg("Callback called!")

    def node2(caller):
        text = '''
            This is node 2. It only allows you to go back
            to the original node1. This extra indent will
            be stripped. We don't include a help text.
            '''
        options = {"goto": "node1"}
        return text, options

    def node3(caller):
        text = "This ends the menu since there are no options."
        return text, None

```

When starting this menu with  `Menu(caller, "path.to.menu_module")`,
the first node will look something like this:

    This is a node text
    ______________________________________

    testing: Select this to go to node 2
    2: Go to node 3

Where you can both enter "testing" and "1" to select the first option.
If the client supports MXP, they may also mouse-click on "testing" to
do the same. When making this selection, a function "callback1" in the
same Using `help` will show the help text, otherwise a list of
available commands while in menu mode.

The menu tree is exited either by using the in-menu quit command or by
reaching a node without any options.


For a menu demo, import CmdTestMenu from this module and add it to
your default cmdset. Run it with this module, like `testmenu
evennia.utils.evmenu`.

"""
from __future__ import print_function
from builtins import object, range

from textwrap import dedent
from inspect import isfunction, getargspec
from django.conf import settings
from evennia import Command, CmdSet
from evennia.utils import logger
from evennia.utils.evtable import EvTable
from evennia.utils.ansi import strip_ansi
from evennia.utils.utils import mod_import, make_iter, pad, m_len
from evennia.commands import cmdhandler

# read from protocol NAWS later?
_MAX_TEXT_WIDTH = settings.CLIENT_DEFAULT_WIDTH

# we use cmdhandler instead of evennia.syscmdkeys to
# avoid some cases of loading before evennia init'd
_CMD_NOMATCH = cmdhandler.CMD_NOMATCH
_CMD_NOINPUT = cmdhandler.CMD_NOINPUT

# Return messages

# i18n
from django.utils.translation import ugettext as _
_ERR_NOT_IMPLEMENTED = _("Menu node '{nodename}' is not implemented. Make another choice.")
_ERR_GENERAL = _("Error in menu node '{nodename}'.")
_ERR_NO_OPTION_DESC = _("No description.")
_HELP_FULL = _("Commands: <menu option>, help, quit")
_HELP_NO_QUIT = _("Commands: <menu option>, help")
_HELP_NO_OPTIONS = _("Commands: help, quit")
_HELP_NO_OPTIONS_NO_QUIT = _("Commands: help")
_HELP_NO_OPTION_MATCH = _("Choose an option or try 'help'.")

_ERROR_PERSISTENT_SAVING = """
{error}

|rThe menu state could not be saved for persistent mode. Switching
to non-persistent mode (which means the menu session won't survive
an eventual server reload).|n
"""

_TRACE_PERSISTENT_SAVING = "EvMenu persistent-mode error. Commonly, this is because one or " \
                           "more of the EvEditor callbacks could not be pickled, for example " \
                           "because it's a class method or is defined inside another function."


class EvMenuError(RuntimeError):
    """
    Error raised by menu when facing internal errors.

    """
    pass

# -------------------------------------------------------------
#
# Menu command and command set
#
# -------------------------------------------------------------


class CmdEvMenuNode(Command):
    """
    Menu options.
    """
    key = _CMD_NOINPUT
    aliases = [_CMD_NOMATCH]
    locks = "cmd:all()"
    help_category = "Menu"

    def func(self):
        """
        Implement all menu commands.
        """
        def _restore(caller):
            # check if there is a saved menu available.
            # this will re-start a completely new evmenu call.
            saved_options = caller.attributes.get("_menutree_saved")
            if saved_options:
<<<<<<< HEAD
                startnode, startnode_input = caller.attributes.get("_menutree_saved_startnode")
=======
                startnode_tuple = caller.attributes.get("_menutree_saved_startnode")
                try:
                    startnode, startnode_input = startnode_tuple
                except ValueError:  # old form of startnode store
                    startnode, startnode_input = startnode_tuple, ""
>>>>>>> 7010f998
                if startnode:
                    saved_options[2]["startnode"] = startnode
                    saved_options[2]["startnode_input"] = startnode_input
                MenuClass = saved_options[0]
                # this will create a completely new menu call
                MenuClass(caller, *saved_options[1], **saved_options[2])
                return True
            return None

        caller = self.caller
        # we store Session on the menu since this can be hard to
        # get in multisession environemtns if caller is a Player.
        menu = caller.ndb._menutree
        if not menu:
            if _restore(caller):
                return
            orig_caller = caller
            caller = caller.player if hasattr(caller, "player") else None
            menu = caller.ndb._menutree if caller else None
            if not menu:
                if caller and _restore(caller):
                    return
                caller = self.session
                menu = caller.ndb._menutree
                if not menu:
                    # can't restore from a session
                    err = "Menu object not found as %s.ndb._menutree!" % orig_caller
                    orig_caller.msg(err) # don't give the session as a kwarg here, direct to original
                    raise EvMenuError(err)
        # we must do this after the caller with the menui has been correctly identified since it
        # can be either Player, Object or Session (in the latter case this info will be superfluous).
        caller.ndb._menutree._session = self.session
        # we have a menu, use it.
        menu.parse_input(self.raw_string)


class EvMenuCmdSet(CmdSet):
    """
    The Menu cmdset replaces the current cmdset.

    """
    key = "menu_cmdset"
    priority = 1
    mergetype = "Replace"
    no_objs = True
    no_exits = True
    no_channels = False

    def at_cmdset_creation(self):
        """
        Called when creating the set.
        """
        self.add(CmdEvMenuNode())


<<<<<<< HEAD
#------------------------------------------------------------
=======
# These are default node formatters
def dedent_strip_nodetext_formatter(nodetext, has_options, caller=None):
    """
    Simple dedent formatter that also strips text
    """
    return dedent(nodetext).strip()


def dedent_nodetext_formatter(nodetext, has_options, caller=None):
    """
    Just dedent text.
    """
    return dedent(nodetext)


def evtable_options_formatter(optionlist, caller=None):
    """
    Formats the option list display.
    """
    if not optionlist:
        return ""

    # column separation distance
    colsep = 4

    nlist = len(optionlist)

    # get the widest option line in the table.
    table_width_max = -1
    table = []
    for key, desc in optionlist:
        if not (key or desc):
            continue
        table_width_max = max(table_width_max,
                              max(m_len(p) for p in key.split("\n")) +
                              max(m_len(p) for p in desc.split("\n")) + colsep)
        raw_key = strip_ansi(key)
        if raw_key != key:
            # already decorations in key definition
            table.append(" |lc%s|lt%s|le: %s" % (raw_key, key, desc))
        else:
            # add a default white color to key
            table.append(" |lc%s|lt|w%s|n|le: %s" % (raw_key, raw_key, desc))

    ncols = (_MAX_TEXT_WIDTH // table_width_max) + 1  # number of ncols

    # get the amount of rows needed (start with 4 rows)
    nrows = 4
    while nrows * ncols < nlist:
        nrows += 1
    ncols = nlist // nrows  # number of full columns
    nlastcol = nlist % nrows  # number of elements in last column

    # get the final column count
    ncols = ncols + 1 if nlastcol > 0 else ncols
    if ncols > 1:
        # only extend if longer than one column
        table.extend([" " for _ in range(nrows - nlastcol)])

    # build the actual table grid
    table = [table[icol * nrows: (icol * nrows) + nrows] for icol in range(0, ncols)]

    # adjust the width of each column
    for icol in range(len(table)):
        col_width = max(max(m_len(p) for p in part.split("\n")) for part in table[icol]) + colsep
        table[icol] = [pad(part, width=col_width + colsep, align="l") for part in table[icol]]

    # format the table into columns
    return unicode(EvTable(table=table, border="none"))


def underline_node_formatter(nodetext, optionstext, caller=None):
    """
    Draws a node with underlines '_____' around it.
    """
    nodetext_width_max = max(m_len(line) for line in nodetext.split("\n"))
    options_width_max = max(m_len(line) for line in optionstext.split("\n"))
    total_width = max(options_width_max, nodetext_width_max)
    separator1 = "_" * total_width + "\n\n" if nodetext_width_max else ""
    separator2 = "\n" + "_" * total_width + "\n\n" if total_width else ""
    return separator1 + "|n" + nodetext + "|n" + separator2 + "|n" + optionstext


def null_node_formatter(nodetext, optionstext, caller=None):
    """
    A minimalistic node formatter, no lines or frames.
    """
    return nodetext + "\n\n" + optionstext


def evtable_parse_input(menuobject, raw_string, caller):
    """
    Processes the user's node inputs.

    Args:
        menuobject (EvMenu): The EvMenu instance
        raw_string (str): The incoming raw_string from the menu
            command.
        caller (Object, Player or Session): The entity using
            the menu.
    """
    cmd = raw_string.strip().lower()

    if cmd in menuobject.options:
        # this will take precedence over the default commands
        # below
        goto, callback = menuobject.options[cmd]
        menuobject.callback_goto(callback, goto, raw_string)
    elif menuobject.auto_look and cmd in ("look", "l"):
        menuobject.display_nodetext()
    elif menuobject.auto_help and cmd in ("help", "h"):
        menuobject.display_helptext()
    elif menuobject.auto_quit and cmd in ("quit", "q", "exit"):
        menuobject.close_menu()
    elif menuobject.default:
        goto, callback = menuobject.default
        menuobject.callback_goto(callback, goto, raw_string)
    else:
        caller.msg(_HELP_NO_OPTION_MATCH, session=menuobject._session)

    if not (menuobject.options or menuobject.default):
        # no options - we are at the end of the menu.
        menuobject.close_menu()

# -------------------------------------------------------------
>>>>>>> 7010f998
#
# Menu main class
#
# -------------------------------------------------------------


class EvMenu(object):
    """
    This object represents an operational menu. It is initialized from
    a menufile.py instruction.

    """
    def __init__(self, caller, menudata, startnode="start",
                 cmdset_mergetype="Replace", cmdset_priority=1,
                 auto_quit=True, auto_look=True, auto_help=True,
                 cmd_on_exit="look",
                 persistent=False, startnode_input="", session=None,
                 **kwargs):
        """
        Initialize the menu tree and start the caller onto the first node.

        Args:
            caller (Object, Player or Session): The user of the menu.
            menudata (str, module or dict): The full or relative path to the module
                holding the menu tree data. All global functions in this module
                whose name doesn't start with '_ ' will be parsed as menu nodes.
                Also the module itself is accepted as input. Finally, a dictionary
                menu tree can be given directly. This must then be a mapping
                `{"nodekey":callable,...}` where `callable` must be called as
                and return the data expected of a menu node. This allows for
                dynamic menu creation.
            startnode (str, optional): The starting node name in the menufile.
            cmdset_mergetype (str, optional): 'Replace' (default) means the menu
                commands will be exclusive - no other normal commands will
                be usable while the user is in the menu. 'Union' means the
                menu commands will be integrated with the existing commands
                (it will merge with `merge_priority`), if so, make sure that
                the menu's command names don't collide with existing commands
                in an unexpected way. Also the CMD_NOMATCH and CMD_NOINPUT will
                be overloaded by the menu cmdset. Other cmdser mergetypes
                has little purpose for the menu.
            cmdset_priority (int, optional): The merge priority for the
                menu command set. The default (1) is usually enough for most
                types of menus.
            auto_quit (bool, optional): Allow user to use "q", "quit" or
                "exit" to leave the menu at any point. Recommended during
                development!
            auto_look (bool, optional): Automatically make "looK" or "l" to
                re-show the last node. Turning this off means you have to handle
                re-showing nodes yourself, but may be useful if you need to
                use "l" for some other purpose.
            auto_help (bool, optional): Automatically make "help" or "h" show
                the current help entry for the node. If turned off, eventual
                help must be handled manually, but it may be useful if you
                need 'h' for some other purpose, for example.
            cmd_on_exit (callable, str or None, optional): When exiting the menu
                (either by reaching a node with no options or by using the
                in-built quit command (activated with `allow_quit`), this
                callback function or command string will be executed.
                The callback function takes two parameters, the caller then the
                EvMenu object. This is called after cleanup is complete.
                Set to None to not call any command.
            persistent (bool, optional): Make the Menu persistent (i.e. it will
                survive a reload. This will make the Menu cmdset persistent. Use
                with caution - if your menu is buggy you may end up in a state
                you can't get out of! Also note that persistent mode requires
                that all formatters, menu nodes and callables are possible to
                *pickle*. When the server is reloaded, the latest node shown will be completely
                re-run with the same input arguments - so be careful if you are counting
                up some persistent counter or similar - the counter may be run twice if
                reload happens on the node that does that.
            startnode_input (str, optional): Send an input text to `startnode` as if
                a user input text from a fictional previous node. When the server reloads,
                the latest visited node will be re-run using this kwarg.
            session (Session, optional): This is useful when calling EvMenu from a player
                in multisession mode > 2. Note that this session only really relevant
                for the very first display of the first node - after that, EvMenu itself
                will keep the session updated from the command input. So a persistent
                menu will *not* be using this same session anymore after a reload.

        Kwargs:
            any (any): All kwargs will become initialization variables on `caller.ndb._menutree`,
                to be available at run.

        Raises:
            EvMenuError: If the start/end node is not found in menu tree.

        Notes:
            While running, the menu is stored on the caller as `caller.ndb._menutree`. Also
            the current Session (from the Command, so this is still valid in multisession
            environments) is available through `caller.ndb._menutree._session`. The `_menutree`
            property is a good one for storing intermediary data on between nodes since it
            will be automatically deleted when the menu closes.

            In persistent mode, all nodes, formatters and callbacks in the menu must be
            possible to be *pickled*, this excludes e.g. callables that are class methods
            or functions defined dynamically or as part of another function. In
            non-persistent mode no such restrictions exist.

        """
        self._startnode = startnode
        self._menutree = self._parse_menudata(menudata)
        self._persistent = persistent

        if startnode not in self._menutree:
            raise EvMenuError("Start node '%s' not in menu tree!" % startnode)

        # public variables made available to the command

        self.caller = caller

        # track EvMenu kwargs
        self.auto_quit = auto_quit
        self.auto_look = auto_look
        self.auto_help = auto_help
        self._session = session
        if isinstance(cmd_on_exit, str):
            # At this point menu._session will have been replaced by the
            # menu command to the actual session calling.
            self.cmd_on_exit = lambda caller, menu: caller.execute_cmd(cmd_on_exit, session=menu._session)
        elif callable(cmd_on_exit):
            self.cmd_on_exit = cmd_on_exit
        else:
            self.cmd_on_exit = None
        # current menu state
        self.default = None
        self.nodetext = None
        self.helptext = None
        self.options = None

        # assign kwargs as initialization vars on ourselves.
        if set(("_startnode", "_menutree", "_session", "_persistent",
            "cmd_on_exit", "default", "nodetext", "helptext",
            "options", "cmdset_mergetype", "auto_quit")).intersection(set(kwargs.keys())):
            raise RuntimeError("One or more of the EvMenu `**kwargs` is reserved by EvMenu for internal use.")
        for key, val in kwargs.iteritems():
            setattr(self, key, val)

        # store ourself on the object
        self.caller.ndb._menutree = self

        if persistent:
            # save the menu to the database
            calldict = {"startnode": startnode,
                        "cmdset_mergetype": cmdset_mergetype,
                        "cmdset_priority": cmdset_priority,
                        "auto_quit": auto_quit,
                        "auto_look": auto_look,
                        "auto_help": auto_help,
                        "cmd_on_exit": cmd_on_exit,
                        "persistent": persistent}
            calldict.update(kwargs)
            try:
<<<<<<< HEAD
                caller.attributes.add("_menutree_saved", ( self.__class__, (menudata, ), calldict ))
=======
                caller.attributes.add("_menutree_saved",
                                      ((menudata, ),
                                       {"startnode": startnode,
                                        "cmdset_mergetype": cmdset_mergetype,
                                        "cmdset_priority": cmdset_priority,
                                        "auto_quit": auto_quit, "auto_look": auto_look, "auto_help": auto_help,
                                        "cmd_on_exit": cmd_on_exit,
                                        "nodetext_formatter": nodetext_formatter,
                                        "options_formatter": options_formatter,
                                        "node_formatter": node_formatter, "input_parser": input_parser,
                                        "persistent": persistent, }))
>>>>>>> 7010f998
                caller.attributes.add("_menutree_saved_startnode", (startnode, startnode_input))
            except Exception as err:
                caller.msg(_ERROR_PERSISTENT_SAVING.format(error=err), session=self._session)
                logger.log_trace(_TRACE_PERSISTENT_SAVING)
                persistent = False

        # set up the menu command on the caller
        menu_cmdset = EvMenuCmdSet()
        menu_cmdset.mergetype = str(cmdset_mergetype).lower().capitalize() or "Replace"
        menu_cmdset.priority = int(cmdset_priority)
        self.caller.cmdset.add(menu_cmdset, permanent=persistent)

        # start the menu
        self.goto(self._startnode, startnode_input)

    def _parse_menudata(self, menudata):
        """
        Parse a menufile for node functions and store in dictionary
        map. Alternatively, accept a pre-made mapping dictionary of
        node functions.

        Args:
            menudata (str, module or dict): The python.path to the menufile,
                or the python module itself. If a dict, this should be a
                mapping nodename:callable, where the callable must match
                the criteria for a menu node.

        Returns:
            menutree (dict): A {nodekey: func}

        """
        if isinstance(menudata, dict):
            # This is assumed to be a pre-loaded menu tree.
            return menudata
        else:
            # a python path of a module
            module = mod_import(menudata)
            return dict((key, func) for key, func in module.__dict__.items()
                        if isfunction(func) and not key.startswith("_"))

    def _format_node(self, nodetext, optionlist):
        """
        Format the node text + option section

        Args:
            nodetext (str): The node text
            optionlist (list): List of (key, desc) pairs.

        Returns:
            string (str): The options section, including
                all needed spaces.

        Notes:
            This will adjust the columns of the options, first to use
            a maxiumum of 4 rows (expanding in columns), then gradually
            growing to make use of the screen space.

        """

        # handle the node text
        nodetext = self.nodetext_formatter(nodetext)

        # handle the options
        optionstext = self.options_formatter(optionlist)

        # format the entire node
        return self.node_formatter(nodetext, optionstext)

    def _execute_node(self, nodename, raw_string):
        """
        Execute a node.

        Args:
            nodename (str): Name of node.
            raw_string (str): The raw default string entered on the
                previous node (only used if the node accepts it as an
                argument)

        Returns:
            nodetext, options (tuple): The node text (a string or a
                tuple and the options tuple, if any.

        """
        try:
            node = self._menutree[nodename]
        except KeyError:
            self.caller.msg(_ERR_NOT_IMPLEMENTED.format(nodename=nodename), session=self._session)
            raise EvMenuError
        try:
            # the node should return data as (text, options)
            if len(getargspec(node).args) > 1:
                # a node accepting raw_string
                nodetext, options = node(self.caller, raw_string)
            else:
                # a normal node, only accepting caller
                nodetext, options = node(self.caller)
        except KeyError:
            self.caller.msg(_ERR_NOT_IMPLEMENTED.format(nodename=nodename), session=self._session)
            raise EvMenuError
        except Exception:
            self.caller.msg(_ERR_GENERAL.format(nodename=nodename), session=self._session)
            raise
        return nodetext, options

    def display_nodetext(self):
        self.caller.msg(self.nodetext, session=self._session)

    def display_helptext(self):
        self.caller.msg(self.helptext, session=self._session)

    def callback_goto(self, callback, goto, raw_string):
        """
        Call callback and goto in sequence.

        Args:
            callback (callable or str): Callback to run before goto. If
                the callback returns a string, this is used to replace
                the `goto` string before going to the next node.
            goto (str): The target node to go to next (unless replaced
                by `callable`)..
            raw_string (str): The original user input.

        """
        if callback:
            # replace goto only if callback returns
            goto = self.callback(callback, raw_string) or goto
        if goto:
            self.goto(goto, raw_string)

    def callback(self, nodename, raw_string):
        """
        Run a function or node as a callback (with the 'exec' option key).

        Args:
            nodename (callable or str): A callable to run as
                `callable(caller, raw_string)`, or the Name of an existing
                node to run as a callable. This may or may not return
                a string.
            raw_string (str): The raw default string entered on the
                previous node (only used if the node accepts it as an
                argument)
        Returns:
            new_goto (str or None): A replacement goto location string or
                None (no replacement).
        Notes:
            Relying on exec callbacks to set the goto location is
            very powerful but will easily lead to spaghetti structure and
            hard-to-trace paths through the menu logic. So be careful with
            relying on this.

        """
        if callable(nodename):
            # this is a direct callable - execute it directly
            try:
                if len(getargspec(nodename).args) > 1:
                    # callable accepting raw_string
                    ret = nodename(self.caller, raw_string)
                else:
                    # normal callable, only the caller as arg
                    ret = nodename(self.caller)
            except Exception:
                self.caller.msg(_ERR_GENERAL.format(nodename=nodename), self._session)
                raise
        else:
            # nodename is a string; lookup as node
            try:
                # execute the node
                ret = self._execute_node(nodename, raw_string)
            except EvMenuError as err:
                errmsg = "Error in exec '%s' (input: '%s'): %s" % (nodename, raw_string, err)
                self.caller.msg("|r%s|n" % errmsg)
                logger.log_trace(errmsg)
                return
        if isinstance(ret, basestring):
            # only return a value if a string (a goto target), ignore all other returns
            return ret
        return None

    def goto(self, nodename, raw_string):
        """
        Run a node by name

        Args:
            nodename (str or callable): Name of node or a callable
                to be called as `function(caller, raw_string)` or `function(caller)`
                to return the actual goto string.
            raw_string (str): The raw default string entered on the
                previous node (only used if the node accepts it as an
                argument)

        """
        if callable(nodename):
            try:
                if len(getargspec(nodename).args) > 1:
                    # callable accepting raw_string
                    nodename = nodename(self.caller, raw_string)
                else:
                    nodename = nodename(self.caller)
            except Exception:
                self.caller.msg(_ERR_GENERAL.format(nodename=nodename), self._session)
                raise
        try:
            # execute the node, make use of the returns.
            nodetext, options = self._execute_node(nodename, raw_string)
        except EvMenuError:
            return

        if self._persistent:
            self.caller.attributes.add("_menutree_saved_startnode", (nodename, raw_string))

        # validation of the node return values
        helptext = ""
        if hasattr(nodetext, "__iter__"):
            if len(nodetext) > 1:
                nodetext, helptext = nodetext[:2]
            else:
                nodetext = nodetext[0]
        nodetext = "" if nodetext is None else str(nodetext)
        options = [options] if isinstance(options, dict) else options

        # this will be displayed in the given order
        display_options = []
        # this is used for lookup
        self.options = {}
        self.default = None
        if options:
            for inum, dic in enumerate(options):
                # fix up the option dicts
                keys = make_iter(dic.get("key"))
                if "_default" in keys:
                    keys = [key for key in keys if key != "_default"]
                    desc = dic.get("desc", dic.get("text", _ERR_NO_OPTION_DESC).strip())
                    goto, execute = dic.get("goto", None), dic.get("exec", None)
                    self.default = (goto, execute)
                else:
                    keys = list(make_iter(dic.get("key", str(inum+1).strip())))
                    desc = dic.get("desc", dic.get("text", _ERR_NO_OPTION_DESC).strip())
                    goto, execute = dic.get("goto", None), dic.get("exec", None)
                if keys:
                    display_options.append((keys[0], desc))
                    for key in keys:
                        if goto or execute:
                            self.options[strip_ansi(key).strip().lower()] = (goto, execute)

        self.nodetext = self._format_node(nodetext, display_options)

        # handle the helptext
        if helptext:
            self.helptext = helptext
        elif options:
            self.helptext = _HELP_FULL if self.auto_quit else _HELP_NO_QUIT
        else:
            self.helptext = _HELP_NO_OPTIONS if self.auto_quit else _HELP_NO_OPTIONS_NO_QUIT

        self.display_nodetext()

    def close_menu(self):
        """
        Shutdown menu; occurs when reaching the end node or using the quit command.
        """
        self.caller.cmdset.remove(EvMenuCmdSet)
        del self.caller.ndb._menutree
        if self._persistent:
            self.caller.attributes.remove("_menutree_saved")
            self.caller.attributes.remove("_menutree_saved_startnode")
        if self.cmd_on_exit is not None:
            self.cmd_on_exit(self.caller, self)

    def parse_input(self, raw_string):
        """
        Parses the incoming string from the menu user.

        Args:
            raw_string (str): The incoming, unmodified string
                from the user.
        Notes:
            This method is expected to parse input and use the result
            to relay execution to the relevant methods of the menu. It
            should also report errors directly to the user.

        """
        cmd = raw_string.strip().lower()

        if cmd in self.options:
            # this will take precedence over the default commands
            # below
            goto, callback = self.options[cmd]
            self.callback_goto(callback, goto, raw_string)
        elif self.auto_look and cmd in ("look", "l"):
            self.display_nodetext()
        elif self.auto_help and cmd in ("help", "h"):
            self.display_helptext()
        elif self.auto_quit and cmd in ("quit", "q", "exit"):
            self.close_menu()
        elif self.default:
            goto, callback = self.default
            self.callback_goto(callback, goto, raw_string)
        else:
            self.caller.msg(_HELP_NO_OPTION_MATCH, session=self._session)

        if not (self.options or self.default):
            # no options - we are at the end of the menu.
            self.close_menu()

    # formatters - override in a child class

    def nodetext_formatter(self, nodetext):
        """
        Format the node text itself.

        Args:
            nodetext (str): The full node text (the text describing the node).

        Returns:
            nodetext (str): The formatted node text.

        """
        return dedent(nodetext).strip()

    def options_formatter(self, optionlist):
        """
        Formats the option block.

        Args:
            optionlist (list): List of (key, description) tuples for every
                option related to this node.
            caller (Object, Player or None, optional): The caller of the node.

        Returns:
            options (str): The formatted option display.

        """
        if not optionlist:
            return ""

        # column separation distance
        colsep = 4

        nlist = len(optionlist)

        # get the widest option line in the table.
        table_width_max = -1
        table = []
        for key, desc in optionlist:
            if not (key or desc):
                continue
            table_width_max = max(table_width_max,
                                  max(m_len(p) for p in key.split("\n")) +
                                  max(m_len(p) for p in desc.split("\n")) + colsep)
            raw_key = strip_ansi(key)
            if raw_key != key:
                # already decorations in key definition
                table.append(" |lc%s|lt%s|le: %s" % (raw_key, key, desc))
            else:
                # add a default white color to key
                table.append(" |lc%s|lt|w%s|n|le: %s" % (raw_key, raw_key, desc))

        ncols = (_MAX_TEXT_WIDTH // table_width_max) + 1 # number of ncols

        # get the amount of rows needed (start with 4 rows)
        nrows = 4
        while nrows * ncols < nlist:
            nrows += 1
        ncols = nlist // nrows # number of full columns
        nlastcol = nlist % nrows # number of elements in last column

        # get the final column count
        ncols = ncols + 1 if nlastcol > 0 else ncols
        if ncols > 1:
            # only extend if longer than one column
            table.extend([" " for i in range(nrows - nlastcol)])

        # build the actual table grid
        table = [table[icol * nrows : (icol * nrows) + nrows] for icol in range(0, ncols)]

        # adjust the width of each column
        for icol in range(len(table)):
            col_width = max(max(m_len(p) for p in part.split("\n")) for part in table[icol]) + colsep
            table[icol] = [pad(part, width=col_width + colsep, align="l") for part in table[icol]]

        # format the table into columns
        return unicode(EvTable(table=table, border="none"))

    def node_formatter(self, nodetext, optionstext):
        """
        Formats the entirety of the node.

        Args:
            nodetext (str): The node text as returned by `self.nodetext_formatter`.
            optionstext (str): The options display as returned by `self.options_formatter`.
            caller (Object, Player or None, optional): The caller of the node.

        Returns:
            node (str): The formatted node to display.

        """
        nodetext_width_max = max(m_len(line) for line in nodetext.split("\n"))
        options_width_max = max(m_len(line) for line in optionstext.split("\n"))
        total_width = max(options_width_max, nodetext_width_max)
        separator1 = "_" * total_width + "\n\n" if nodetext_width_max else ""
        separator2 = "\n" + "_" * total_width + "\n\n" if total_width else ""
        return separator1 + "|n" + nodetext + "|n" + separator2 + "|n" + optionstext



# -------------------------------------------------------------------------------------------------
#
# Simple input shortcuts
#
# -------------------------------------------------------------------------------------------------

class CmdGetInput(Command):
    """
    Enter your data and press return.
    """
    key = _CMD_NOMATCH
    aliases = _CMD_NOINPUT

    def func(self):
        """This is called when user enters anything."""
        caller = self.caller
        try:
            getinput = caller.ndb._getinput
            if not getinput and hasattr(caller, "player"):
                getinput = caller.player.ndb._getinput
                caller = caller.player
            callback = getinput._callback

            caller.ndb._getinput._session = self.session
            prompt = caller.ndb._getinput._prompt
            result = self.raw_string.strip()  # we strip the ending line break caused by sending

            ok = not callback(caller, prompt, result)
            if ok:
                # only clear the state if the callback does not return
                # anything
                del caller.ndb._getinput
                caller.cmdset.remove(InputCmdSet)
        except Exception:
            # make sure to clean up cmdset if something goes wrong
            caller.msg("|rError in get_input. Choice not confirmed (report to admin)|n")
            logger.log_trace("Error in get_input")
            caller.cmdset.remove(InputCmdSet)


class InputCmdSet(CmdSet):
    """
    This stores the input command
    """
    key = "input_cmdset"
    priority = 1
    mergetype = "Replace"
    no_objs = True
    no_exits = True
    no_channels = False

    def at_cmdset_creation(self):
        """called once at creation"""
        self.add(CmdGetInput())


class _Prompt(object):
    """Dummy holder"""
    pass


def get_input(caller, prompt, callback, session=None):
    """
    This is a helper function for easily request input from
    the caller.

    Args:
        caller (Player or Object): The entity being asked
            the question. This should usually be an object
            controlled by a user.
        prompt (str): This text will be shown to the user,
            in order to let them know their input is needed.
        callback (callable): A function that will be called
            when the user enters a reply. It must take three
            arguments: the `caller`, the `prompt` text and the
            `result` of the input given by the user. If the
            callback doesn't return anything or return False,
            the input prompt will be cleaned up and exited. If
            returning True, the prompt will remain and continue to
            accept input.
        session (Session, optional): This allows to specify the
            session to send the prompt to. It's usually only
            needed if `caller` is a Player in multisession modes
            greater than 2. The session is then updated by the
            command and is available (for example in callbacks)
            through `caller.ndb.getinput._session`.

    Raises:
        RuntimeError: If the given callback is not callable.

    Notes:
        The result value sent to the callback is raw and not
        processed in any way. This means that you will get
        the ending line return character from most types of
        client inputs. So make sure to strip that before
        doing a comparison.

        When the prompt is running, a temporary object
        `caller.ndb._getinput` is stored; this will be removed
        when the prompt finishes.
        If you need the specific Session of the caller (which
        may not be easy to get if caller is a player in higher
        multisession modes), then it is available in the
        callback through `caller.ndb._getinput._session`.

    """
    if not callable(callback):
        raise RuntimeError("get_input: input callback is not callable.")
    caller.ndb._getinput = _Prompt()
    caller.ndb._getinput._callback = callback
    caller.ndb._getinput._prompt = prompt
    caller.ndb._getinput._session = session
    caller.cmdset.add(InputCmdSet)
    caller.msg(prompt, session=session)


# -------------------------------------------------------------
#
# test menu strucure and testing command
#
# -------------------------------------------------------------

def test_start_node(caller):
    menu = caller.ndb._menutree
    text = """
    This is an example menu.

    If you enter anything except the valid options, your input will be
    recorded and you will be brought to a menu entry showing your
    input.

    Select options or use 'quit' to exit the menu.

    The menu was initialized with two variables: %s and %s.
    """ % (menu.testval, menu.testval2)

    options = ({"key": ("|yS|net", "s"),
                "desc": "Set an attribute on yourself.",
                "exec": lambda caller: caller.attributes.add("menuattrtest", "Test value"),
                "goto": "test_set_node"},
               {"key": ("|yL|nook", "l"),
                "desc": "Look and see a custom message.",
                "goto": "test_look_node"},
               {"key": ("|yV|niew", "v"),
                "desc": "View your own name",
                "goto": "test_view_node"},
               {"key": ("|yQ|nuit", "quit", "q", "Q"),
                "desc": "Quit this menu example.",
                "goto": "test_end_node"},
               {"key": "_default",
                "goto": "test_displayinput_node"})
    return text, options


def test_look_node(caller):
    text = ""
    options = {"key": ("|yL|nook", "l"),
               "desc": "Go back to the previous menu.",
               "goto": "test_start_node"}
    return text, options


def test_set_node(caller):
    text = ("""
    The attribute 'menuattrtest' was set to

            |w%s|n

    (check it with examine after quitting the menu).

    This node's has only one option, and one of its key aliases is the
    string "_default", meaning it will catch any input, in this case
    to return to the main menu.  So you can e.g. press <return> to go
    back now.
    """ % caller.db.menuattrtest,  # optional help text for this node
            """
    This is the help entry for this node. It is created by returning
    the node text as a tuple - the second string in that tuple will be
    used as the help text.
    """)

    options = {"key": ("back (default)", "_default"),
               "desc": "back to main",
               "goto": "test_start_node"}
    return text, options


def test_view_node(caller):
    text = """
    Your name is |g%s|n!

    click |lclook|lthere|le to trigger a look command under MXP.
    This node's option has no explicit key (nor the "_default" key
    set), and so gets assigned a number automatically. You can infact
    -always- use numbers (1...N) to refer to listed options also if you
    don't see a string option key (try it!).
    """ % caller.key
    options = {"desc": "back to main",
               "goto": "test_start_node"}
    return text, options


def test_displayinput_node(caller, raw_string):
    text = """
    You entered the text:

        "|w%s|n"

    ... which could now be handled or stored here in some way if this
    was not just an example.

    This node has an option with a single alias "_default", which
    makes it hidden from view. It catches all input (except the
    in-menu help/quit commands) and will, in this case, bring you back
    to the start node.
    """ % raw_string
    options = {"key": "_default",
               "goto": "test_start_node"}
    return text, options


def test_end_node(caller):
    text = """
    This is the end of the menu and since it has no options the menu
    will exit here, followed by a call of the "look" command.
    """
    return text, None


class CmdTestMenu(Command):
    """
    Test menu

    Usage:
      testmenu <menumodule>

    Starts a demo menu from a menu node definition module.

    """
    key = "testmenu"

    def func(self):

        if not self.args:
            self.caller.msg("Usage: testmenu menumodule")
            return
        # start menu
        EvMenu(self.caller, self.args.strip(), startnode="test_start_node", persistent=True,
               cmdset_mergetype="Replace", testval="val", testval2="val2")<|MERGE_RESOLUTION|>--- conflicted
+++ resolved
@@ -226,15 +226,11 @@
             # this will re-start a completely new evmenu call.
             saved_options = caller.attributes.get("_menutree_saved")
             if saved_options:
-<<<<<<< HEAD
-                startnode, startnode_input = caller.attributes.get("_menutree_saved_startnode")
-=======
                 startnode_tuple = caller.attributes.get("_menutree_saved_startnode")
                 try:
                     startnode, startnode_input = startnode_tuple
                 except ValueError:  # old form of startnode store
                     startnode, startnode_input = startnode_tuple, ""
->>>>>>> 7010f998
                 if startnode:
                     saved_options[2]["startnode"] = startnode
                     saved_options[2]["startnode_input"] = startnode_input
@@ -290,135 +286,7 @@
         self.add(CmdEvMenuNode())
 
 
-<<<<<<< HEAD
 #------------------------------------------------------------
-=======
-# These are default node formatters
-def dedent_strip_nodetext_formatter(nodetext, has_options, caller=None):
-    """
-    Simple dedent formatter that also strips text
-    """
-    return dedent(nodetext).strip()
-
-
-def dedent_nodetext_formatter(nodetext, has_options, caller=None):
-    """
-    Just dedent text.
-    """
-    return dedent(nodetext)
-
-
-def evtable_options_formatter(optionlist, caller=None):
-    """
-    Formats the option list display.
-    """
-    if not optionlist:
-        return ""
-
-    # column separation distance
-    colsep = 4
-
-    nlist = len(optionlist)
-
-    # get the widest option line in the table.
-    table_width_max = -1
-    table = []
-    for key, desc in optionlist:
-        if not (key or desc):
-            continue
-        table_width_max = max(table_width_max,
-                              max(m_len(p) for p in key.split("\n")) +
-                              max(m_len(p) for p in desc.split("\n")) + colsep)
-        raw_key = strip_ansi(key)
-        if raw_key != key:
-            # already decorations in key definition
-            table.append(" |lc%s|lt%s|le: %s" % (raw_key, key, desc))
-        else:
-            # add a default white color to key
-            table.append(" |lc%s|lt|w%s|n|le: %s" % (raw_key, raw_key, desc))
-
-    ncols = (_MAX_TEXT_WIDTH // table_width_max) + 1  # number of ncols
-
-    # get the amount of rows needed (start with 4 rows)
-    nrows = 4
-    while nrows * ncols < nlist:
-        nrows += 1
-    ncols = nlist // nrows  # number of full columns
-    nlastcol = nlist % nrows  # number of elements in last column
-
-    # get the final column count
-    ncols = ncols + 1 if nlastcol > 0 else ncols
-    if ncols > 1:
-        # only extend if longer than one column
-        table.extend([" " for _ in range(nrows - nlastcol)])
-
-    # build the actual table grid
-    table = [table[icol * nrows: (icol * nrows) + nrows] for icol in range(0, ncols)]
-
-    # adjust the width of each column
-    for icol in range(len(table)):
-        col_width = max(max(m_len(p) for p in part.split("\n")) for part in table[icol]) + colsep
-        table[icol] = [pad(part, width=col_width + colsep, align="l") for part in table[icol]]
-
-    # format the table into columns
-    return unicode(EvTable(table=table, border="none"))
-
-
-def underline_node_formatter(nodetext, optionstext, caller=None):
-    """
-    Draws a node with underlines '_____' around it.
-    """
-    nodetext_width_max = max(m_len(line) for line in nodetext.split("\n"))
-    options_width_max = max(m_len(line) for line in optionstext.split("\n"))
-    total_width = max(options_width_max, nodetext_width_max)
-    separator1 = "_" * total_width + "\n\n" if nodetext_width_max else ""
-    separator2 = "\n" + "_" * total_width + "\n\n" if total_width else ""
-    return separator1 + "|n" + nodetext + "|n" + separator2 + "|n" + optionstext
-
-
-def null_node_formatter(nodetext, optionstext, caller=None):
-    """
-    A minimalistic node formatter, no lines or frames.
-    """
-    return nodetext + "\n\n" + optionstext
-
-
-def evtable_parse_input(menuobject, raw_string, caller):
-    """
-    Processes the user's node inputs.
-
-    Args:
-        menuobject (EvMenu): The EvMenu instance
-        raw_string (str): The incoming raw_string from the menu
-            command.
-        caller (Object, Player or Session): The entity using
-            the menu.
-    """
-    cmd = raw_string.strip().lower()
-
-    if cmd in menuobject.options:
-        # this will take precedence over the default commands
-        # below
-        goto, callback = menuobject.options[cmd]
-        menuobject.callback_goto(callback, goto, raw_string)
-    elif menuobject.auto_look and cmd in ("look", "l"):
-        menuobject.display_nodetext()
-    elif menuobject.auto_help and cmd in ("help", "h"):
-        menuobject.display_helptext()
-    elif menuobject.auto_quit and cmd in ("quit", "q", "exit"):
-        menuobject.close_menu()
-    elif menuobject.default:
-        goto, callback = menuobject.default
-        menuobject.callback_goto(callback, goto, raw_string)
-    else:
-        caller.msg(_HELP_NO_OPTION_MATCH, session=menuobject._session)
-
-    if not (menuobject.options or menuobject.default):
-        # no options - we are at the end of the menu.
-        menuobject.close_menu()
-
-# -------------------------------------------------------------
->>>>>>> 7010f998
 #
 # Menu main class
 #
@@ -572,9 +440,6 @@
                         "persistent": persistent}
             calldict.update(kwargs)
             try:
-<<<<<<< HEAD
-                caller.attributes.add("_menutree_saved", ( self.__class__, (menudata, ), calldict ))
-=======
                 caller.attributes.add("_menutree_saved",
                                       ((menudata, ),
                                        {"startnode": startnode,
@@ -586,7 +451,6 @@
                                         "options_formatter": options_formatter,
                                         "node_formatter": node_formatter, "input_parser": input_parser,
                                         "persistent": persistent, }))
->>>>>>> 7010f998
                 caller.attributes.add("_menutree_saved_startnode", (startnode, startnode_input))
             except Exception as err:
                 caller.msg(_ERROR_PERSISTENT_SAVING.format(error=err), session=self._session)
