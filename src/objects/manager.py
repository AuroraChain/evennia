"""
Custom manager for Objects.
"""
from itertools import chain
from django.db.models import Q
from django.conf import settings
from django.db.models.fields import exceptions
from src.typeclasses.managers import TypedObjectManager
from src.typeclasses.managers import returns_typeclass, returns_typeclass_list
from src.utils import utils
from src.utils.utils import to_unicode, make_iter, string_partial_matching

__all__ = ("ObjectManager",)
_GA = object.__getattribute__

# delayed import
_ATTR = None


# Try to use a custom way to parse id-tagged multimatches.

_AT_MULTIMATCH_INPUT = utils.variable_from_module(*settings.SEARCH_AT_MULTIMATCH_INPUT.rsplit('.', 1))

class ObjectManager(TypedObjectManager):
    """
    This ObjectManager implementes methods for searching
    and manipulating Objects directly from the database.

    Evennia-specific search methods (will return Typeclasses or
    lists of Typeclasses, whereas Django-general methods will return
    Querysets or database objects).

    dbref (converter)
    get_id (alias: dbref_search)
    get_dbref_range
    object_totals
    typeclass_search
    get_object_with_player
    get_objs_with_key_and_typeclass
    get_objs_with_attr
    get_objs_with_attr_match
    get_objs_with_db_property
    get_objs_with_db_property_match
    get_objs_with_key_or_alias
    get_contents
    object_search (interface to many of the above methods, equivalent to ev.search_object)
    copy_object

    """

    #
    # ObjectManager Get methods
    #

    # player related

    @returns_typeclass
    def get_object_with_player(self, ostring, exact=True, candidates=None):
        """
        Search for an object based on its player's name or dbref.
        This search
        is sometimes initiated by appending a * to the beginning of
        the search criterion (e.g. in local_and_global_search).
        search_string:  (string) The name or dbref to search for.
        """
        ostring = to_unicode(ostring).lstrip('*')
        # simplest case - search by dbref
        dbref = self.dbref(ostring)
        if dbref:
            return dbref
        # not a dbref. Search by name.
        cand_restriction = candidates != None and Q(pk__in=[_GA(obj, "id") for obj in make_iter(candidates) if obj]) or Q()
        if exact:
            return self.filter(cand_restriction & Q(db_player__username__iexact=ostring))
        else: # fuzzy matching
<<<<<<< HEAD
            ply_cands = self.filter(cand_restriction & Q(playerdb__user__username__istartswith=ostring)).values_list("db_key", flat=True)
            if candidates != None:
=======
            ply_cands = self.filter(cand_restriction & Q(playerdb__username__istartswith=ostring)).values_list("db_key", flat=True)
            if candidates:
>>>>>>> 53203810
                index_matches = string_partial_matching(ply_cands, ostring, ret_index=True)
                return [obj for ind, obj in enumerate(make_iter(candidates)) if ind in index_matches]
            else:
                return string_partial_matching(ply_cands, ostring, ret_index=False)

    @returns_typeclass_list
    def get_objs_with_key_and_typeclass(self, oname, otypeclass_path, candidates=None):
        """
        Returns objects based on simultaneous key and typeclass match.
        """
        cand_restriction = candidates != None and Q(pk__in=[_GA(obj, "id") for obj in make_iter(candidates) if obj]) or Q()
        return self.filter(cand_restriction & Q(db_key__iexact=oname, db_typeclass_path__exact=otypeclass_path))

    # attr/property related

    @returns_typeclass_list
    def get_objs_with_attr(self, attribute_name, candidates=None):
        """
        Returns all objects having the given attribute_name defined at all. Location
        should be a valid location object.
        """
        cand_restriction = candidates != None and Q(objattribute__db_obj__pk__in=[_GA(obj, "id") for obj in make_iter(candidates) if obj]) or Q()
        return list(self.filter(cand_restriction & Q(objattribute__db_key=attribute_name)))

    @returns_typeclass_list
    def get_objs_with_attr_value(self, attribute_name, attribute_value, candidates=None, typeclasses=None):
        """
        Returns all objects having the valid attrname set to the given value.

        candidates - list of candidate objects to search
        typeclasses - list of typeclass-path strings to restrict matches with

        This uses the Attribute's PickledField to transparently search the database by matching
        the internal representation. This is reasonably effective but since Attribute values
        cannot be indexed, searching by Attribute key is to be preferred whenever possible.
        """
        cand_restriction = candidates != None and Q(pk__in=[_GA(obj, "id") for obj in make_iter(candidates) if obj]) or Q()
        type_restriction = typeclasses and Q(db_typeclass_path__in=make_iter(typeclasses)) or Q()

        ## This doesn't work if attribute_value is an object. Workaround below

        if isinstance(attribute_value, (basestring, int, float, bool, long)):
            return self.filter(cand_restriction & type_restriction & Q(db_attributes__db_key=attribute_name, db_attributes__db_value=attribute_value))
        else:
            # We have to loop for safety since the referenced lookup gives deepcopy error if attribute value is an object.
            global _ATTR
            if not _ATTR:
                from src.typeclasses.models import Attribute as _ATTR
            cands = list(self.filter(cand_restriction & type_restriction & Q(db_attributes__db_key=attribute_name)))
            results = [attr.objectdb_set.all() for attr in _ATTR.objects.filter(objectdb__in=cands, db_value=attribute_value)]
            return chain(*results)

    @returns_typeclass_list
    def get_objs_with_db_property(self, property_name, candidates=None):
        """
        Returns all objects having a given db field property.
        property_name = search string
        candidates - list of candidate objects to search
        """
        property_name = "db_%s" % property_name.lstrip('db_')
        cand_restriction = candidates != None and Q(pk__in=[_GA(obj, "id") for obj in make_iter(candidates) if obj]) or Q()
        querykwargs = {property_name:None}
        try:
            return list(self.filter(cand_restriction).exclude(Q(**querykwargs)))
        except exceptions.FieldError:
            return []

    @returns_typeclass_list
    def get_objs_with_db_property_value(self, property_name, property_value, candidates=None, typeclasses=None):
        """
        Returns all objects having a given db field property.
        candidates - list of objects to search
        typeclasses - list of typeclass-path strings to restrict matches with
        """
        if isinstance(property_value, basestring):
            property_value = to_unicode(property_value)
        if isinstance(property_name, basestring):
            if not property_name.startswith('db_'):
                property_name = "db_%s" % property_name
        querykwargs = {property_name:property_value}
        cand_restriction = candidates != None and Q(pk__in=[_GA(obj, "id") for obj in make_iter(candidates) if obj]) or Q()
        type_restriction = typeclasses and Q(db_typeclass_path__in=make_iter(typeclasses)) or Q()
        try:
            return list(self.filter(cand_restriction & type_restriction & Q(**querykwargs)))
        except exceptions.FieldError:
            return []
        except ValueError:
            from src.utils import logger
            logger.log_errmsg("The property '%s' does not support search criteria of the type %s." % (property_name, type(property_value)))
            return []

    @returns_typeclass_list
    def get_contents(self, location, excludeobj=None):
        """
        Get all objects that has a location
        set to this one.

        excludeobj - one or more object keys to exclude from the match
        """
        exclude_restriction = excludeobj and Q(pk__in=[_GA(obj, "in") for obj in make_iter(excludeobj)]) or Q()
        return self.filter(db_location=location).exclude(exclude_restriction)

    @returns_typeclass_list
    def get_objs_with_key_or_alias(self, ostring, exact=True, candidates=None, typeclasses=None):
        """
        Returns objects based on key or alias match. Will also do fuzzy matching based on
        the utils.string_partial_matching function.
        candidates - list of candidate objects to restrict on
        typeclasses - list of typeclass path strings to restrict on
        """
        if not isinstance(ostring, basestring):
            if hasattr(ostring, "key"):
                ostring = ostring.key
            else:
                return []

        # build query objects
        candidates_id = [_GA(obj, "id") for obj in make_iter(candidates) if obj]
        cand_restriction = candidates != None and Q(pk__in=make_iter(candidates_id)) or Q()
        type_restriction = typeclasses and Q(db_typeclass_path__in=make_iter(typeclasses)) or Q()
        if exact:
            # exact match - do direct search
<<<<<<< HEAD
            return self.filter(cand_restriction & type_restriction & (Q(db_key__iexact=ostring) | Q(alias__db_key__iexact=ostring))).distinct()
        elif candidates != None:
=======
            return self.filter(cand_restriction & type_restriction & (Q(db_key__iexact=ostring) |
                               Q(db_tags__db_key__iexact=ostring) & Q(db_tags__db_category__iexact="object_alias"))).distinct()
        elif candidates:
>>>>>>> 53203810
            # fuzzy with candidates
            key_candidates = self.filter(cand_restriction & type_restriction)
        else:
            # fuzzy without supplied candidates - we select our own candidates
            key_candidates = self.filter(type_restriction & (Q(db_key__istartswith=ostring) | Q(alias__db_key__istartswith=ostring))).distinct()
            candidates_id = [_GA(obj, "id") for obj in key_candidates]
        # fuzzy matching
        key_strings = key_candidates.values_list("db_key", flat=True)
        index_matches = string_partial_matching(key_strings, ostring, ret_index=True)
        if index_matches:
            return [obj for ind, obj in enumerate(key_candidates) if ind in index_matches]
        else:
            alias_candidates = self.filter(id__in=candidates_id, db_tags__db_category__iexact="object_alias")
            alias_strings = alias_candidates.values_list("db_key", flat=True)
            index_matches = string_partial_matching(alias_strings, ostring, ret_index=True)
            if index_matches:
                return [alias.db_obj for ind, alias in enumerate(alias_candidates) if ind in index_matches]
            return []

    # main search methods and helper functions

    @returns_typeclass_list
    def object_search(self, searchdata,
                      attribute_name=None,
                      typeclass=None,
                      candidates=None,
                      exact=True):
        """
        Search as an object globally or in a list of candidates and return results. The result is always an Object.
        Always returns a list.

        Arguments:
        searchdata: (str or obj) The entity to match for. This is usually a key string but may also be an object itself.
                  By default (if not attribute_name is set), this will search object.key and object.aliases in order. Can also
                  be on the form #dbref, which will, if exact=True be matched against primary key.
        attribute_name: (str): Use this named ObjectAttribute to match searchdata against, instead
                  of the defaults. If this is the name of a database field (with or without the db_ prefix), that
                  will be matched too.
        typeclass (str or TypeClass): restrict matches to objects having this typeclass. This will help
                   speed up global searches.
        candidates (list obj ObjectDBs): If supplied, search will only be performed among the candidates
                  in this list. A common list of candidates is the contents of the current location searched.
        exact (bool): Match names/aliases exactly or partially. Partial matching matches the
                  beginning of words in the names/aliases, using a matching routine to separate
                  multiple matches in names with multiple components (so "bi sw" will match
                  "Big sword"). Since this is more expensive than exact matching, it is
                  recommended to be used together with the objlist keyword to limit the number
                  of possibilities. This value has no meaning if searching for attributes/properties.

        Returns:
        A list of matching objects (or a list with one unique match)

        """
        def _searcher(searchdata, candidates, typeclass, exact=False):
            "Helper method for searching objects. typeclass is only used for global searching (no candidates)"
            if attribute_name:
                # attribute/property search (always exact).
                matches = self.get_objs_with_db_property_value(attribute_name, searchdata, candidates=candidates, typeclasses=typeclass)
                if matches:
                    return matches
                return self.get_objs_with_attr_value(attribute_name, searchdata, candidates=candidates, typeclasses=typeclass)
            else:
                # normal key/alias search
                return self.get_objs_with_key_or_alias(searchdata, exact=exact, candidates=candidates, typeclasses=typeclass)

        if not searchdata and searchdata != 0:
            return []

        if typeclass:
            # typeclass may also be a list
            typeclasses = make_iter(typeclass)
            for i, typeclass in enumerate(make_iter(typeclasses)):
                if callable(typeclass):
                    typeclasses[i] = u"%s.%s" % (typeclass.__module__, typeclass.__name__)
                else:
                    typeclasses[i] = u"%s" % typeclass
            typeclass = typeclasses

        if candidates:
            # Convenience check to make sure candidates are really dbobjs
            candidates = [cand.dbobj for cand in make_iter(candidates) if cand]
            if typeclass:
                candidates = [cand for cand in candidates if _GA(cand, "db_typeclass_path") in typeclass]

        dbref = not attribute_name and exact and self.dbref(searchdata)
        if dbref != None:
            # Easiest case - dbref matching (always exact)
            dbref_match = self.dbref_search(dbref)
            if dbref_match:
                if not candidates or dbref_match.dbobj in candidates:
                    return [dbref_match]
                else:
                    return []

        # Search through all possibilities.
        match_number = None
        # always run first check exact - we don't want partial matches if on the form of 1-keyword etc.
        matches = _searcher(searchdata, candidates, typeclass, exact=True)
        if not matches:
            # no matches found - check if we are dealing with N-keyword query - if so, strip it.
            match_number, searchdata = _AT_MULTIMATCH_INPUT(searchdata)
            # run search again, with the exactness set by call
            if match_number != None or not exact:
                matches = _searcher(searchdata, candidates, typeclass, exact=exact)

        # deal with result
        if len(matches) > 1 and match_number != None:
            # multiple matches, but a number was given to separate them
            try:
                matches = [matches[match_number]]
            except IndexError:
                pass
        # return a list (possibly empty)
        return matches

    #
    # ObjectManager Copy method
    #

    def copy_object(self, original_object, new_key=None,
                    new_location=None, new_home=None,
                    new_permissions=None, new_locks=None, new_aliases=None, new_destination=None):
        """
        Create and return a new object as a copy of the original object. All will
        be identical to the original except for the arguments given specifically
        to this method.

        original_object (obj) - the object to make a copy from
        new_key (str) - name the copy differently from the original.
        new_location (obj) - if not None, change the location
        new_home (obj) - if not None, change the Home
        new_aliases (list of strings) - if not None, change object aliases.
        new_destination (obj) - if not None, change destination
        """

        # get all the object's stats
        typeclass_path = original_object.typeclass_path
        if not new_key:
            new_key = original_object.key
        if not new_location:
            new_location = original_object.location
        if not new_home:
            new_home = original_object.home
        if not new_aliases:
            new_aliases = original_object.aliases
        if not new_locks:
            new_locks = original_object.db_lock_storage
        if not new_permissions:
            new_permissions = original_object.permissions
        if not new_destination:
            new_destination = original_object.destination

        # create new object
        from src.utils import create
        from src.scripts.models import ScriptDB
        new_object = create.create_object(typeclass_path, key=new_key, location=new_location,
                                          home=new_home, permissions=new_permissions,
                                          locks=new_locks, aliases=new_aliases, destination=new_destination)
        if not new_object:
            return None

        # copy over all attributes from old to new.
        for attr in original_object.get_all_attributes():
            new_object.set_attribute(attr.key, attr.value)

        # copy over all cmdsets, if any
        for icmdset, cmdset in enumerate(original_object.cmdset.all()):
            if icmdset == 0:
                new_object.cmdset.add_default(cmdset)
            else:
                new_object.cmdset.add(cmdset)

        # copy over all scripts, if any
        for script in original_object.scripts.all():
            ScriptDB.objects.copy_script(script, new_obj=new_object.dbobj)

        return new_object


    def clear_all_sessids(self):
        """
        Clear the db_sessid field of all objects having also the db_player field
        set.
        """
        self.filter(db_sessid__isnull=False).update(db_sessid=None)
<|MERGE_RESOLUTION|>--- conflicted
+++ resolved
@@ -73,13 +73,8 @@
         if exact:
             return self.filter(cand_restriction & Q(db_player__username__iexact=ostring))
         else: # fuzzy matching
-<<<<<<< HEAD
-            ply_cands = self.filter(cand_restriction & Q(playerdb__user__username__istartswith=ostring)).values_list("db_key", flat=True)
-            if candidates != None:
-=======
             ply_cands = self.filter(cand_restriction & Q(playerdb__username__istartswith=ostring)).values_list("db_key", flat=True)
             if candidates:
->>>>>>> 53203810
                 index_matches = string_partial_matching(ply_cands, ostring, ret_index=True)
                 return [obj for ind, obj in enumerate(make_iter(candidates)) if ind in index_matches]
             else:
@@ -202,14 +197,9 @@
         type_restriction = typeclasses and Q(db_typeclass_path__in=make_iter(typeclasses)) or Q()
         if exact:
             # exact match - do direct search
-<<<<<<< HEAD
-            return self.filter(cand_restriction & type_restriction & (Q(db_key__iexact=ostring) | Q(alias__db_key__iexact=ostring))).distinct()
-        elif candidates != None:
-=======
             return self.filter(cand_restriction & type_restriction & (Q(db_key__iexact=ostring) |
                                Q(db_tags__db_key__iexact=ostring) & Q(db_tags__db_category__iexact="object_alias"))).distinct()
         elif candidates:
->>>>>>> 53203810
             # fuzzy with candidates
             key_candidates = self.filter(cand_restriction & type_restriction)
         else:
